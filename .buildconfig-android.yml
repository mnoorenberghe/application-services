libraryVersion: 0.33.2
groupId: org.mozilla.appservices
projects:
  fxaclient:
    path: components/fxa-client/android
    artifactId: fxaclient
<<<<<<< HEAD
    publishedArtifacts: [fxaclient]
=======
    publications:
      - name: fxaclient
        type: aar
      - name: fxaclient-withoutLib
        type: aar
      - name: fxaclient-forUnitTests
        type: jar
>>>>>>> 270b0ea2
    description: Firefox Accounts client.
  logins:
    path: components/logins/android
    artifactId: logins
<<<<<<< HEAD
    publishedArtifacts: [logins]
=======
    publications:
      - name: logins
        type: aar
      - name: logins-withoutLib
        type: aar
      - name: logins-forUnitTests
        type: jar
>>>>>>> 270b0ea2
    description: Sync 1.5 logins implementation.
  places:
    path: components/places/android
    artifactId: places
<<<<<<< HEAD
    publishedArtifacts: [places]
=======
    publications:
      - name: places
        type: aar
      - name: places-withoutLib
        type: aar
      - name: places-forUnitTests
        type: jar
>>>>>>> 270b0ea2
    description: Low level places storage implementation.
  rustlog:
    path: components/rc_log/android
    artifactId: rustlog
<<<<<<< HEAD
    publishedArtifacts: [rustlog]
=======
    publications:
      - name: rustlog
        type: aar
      - name: rustlog-withoutLib
        type: aar
      - name: rustlog-forUnitTests
        type: jar
>>>>>>> 270b0ea2
    description: Android hook into the log crate.
  httpconfig:
    path: components/viaduct/android
    artifactId: httpconfig
<<<<<<< HEAD
    publishedArtifacts: [httpconfig]
=======
    publications:
      - name: httpconfig
        type: aar
      - name: httpconfig-withoutLib
        type: aar
      - name: httpconfig-forUnitTests
        type: jar
>>>>>>> 270b0ea2
    description: Component allowing the configuration of Rust HTTP stack.
  native-support:
    path: components/support/android
<<<<<<< HEAD
    artifactId: native-support
    publishedArtifacts: [native-support]
    description: Shared types for app services kotlin.
  sync15:
=======
    artifactId: support
    publications:
      - name: support
        type: aar
      - name: support-withoutLib
        type: aar
    description: Shared types for app services kotlin.
  push-library:
    path: components/push/android
    artifactId: push
    publications:
      - name: push
        type: aar
      - name: push-withoutLib
        type: aar
      - name: push-forUnitTests
        type: jar
    description: Low level WebPush handler implementation.
  sync15-library:
>>>>>>> 270b0ea2
    path: components/sync15/android
    artifactId: sync15
    publications:
      - name: sync15
        type: aar
    description: Shared Sync types for Kotlin.
  push:
    path: components/push/android
    artifactId: push
    publishedArtifacts: [push]
    description: Low level WebPush handler implementation.
  full-megazord:
    uploadSymbols: true
    path: megazords/full/android
    artifactId: full-megazord
    publishedArtifacts: [full-megazord, full-megazord-forUnitTests]
    description: Megazord containing all features
  lockbox-megazord:
    uploadSymbols: true
    path: megazords/lockbox/android
    artifactId: lockbox-megazord
    publications:
      - name: lockbox-megazord
        type: aar
      - name: lockbox-megazord-forUnitTests
        type: jar
    description: Megazord of [fxaclient, logins, logging].
<<<<<<< HEAD
=======
  reference-browser-megazord:
    uploadSymbols: true
    path: megazords/reference-browser/android
    artifactId: reference-browser-megazord
    publications:
      - name: reference-browser-megazord
        type: aar
      - name: reference-browser-megazord-forUnitTests
        type: jar
    description: Megazord of [fxaclient, logins, places, push, logging].
>>>>>>> 270b0ea2
  fenix-megazord:
    uploadSymbols: true
    path: megazords/fenix/android
    artifactId: fenix-megazord
    publications:
      - name: fenix-megazord
        type: aar
      - name: fenix-megazord-forUnitTests
        type: jar
    description: Megazord of [fxaclient, places, push, logging].<|MERGE_RESOLUTION|>--- conflicted
+++ resolved
@@ -1,126 +1,62 @@
-libraryVersion: 0.33.2
+libraryVersion: 0.34.0
 groupId: org.mozilla.appservices
 projects:
   fxaclient:
     path: components/fxa-client/android
     artifactId: fxaclient
-<<<<<<< HEAD
-    publishedArtifacts: [fxaclient]
-=======
     publications:
       - name: fxaclient
         type: aar
-      - name: fxaclient-withoutLib
-        type: aar
-      - name: fxaclient-forUnitTests
-        type: jar
->>>>>>> 270b0ea2
     description: Firefox Accounts client.
   logins:
     path: components/logins/android
     artifactId: logins
-<<<<<<< HEAD
-    publishedArtifacts: [logins]
-=======
     publications:
       - name: logins
         type: aar
-      - name: logins-withoutLib
-        type: aar
-      - name: logins-forUnitTests
-        type: jar
->>>>>>> 270b0ea2
     description: Sync 1.5 logins implementation.
   places:
     path: components/places/android
     artifactId: places
-<<<<<<< HEAD
-    publishedArtifacts: [places]
-=======
     publications:
       - name: places
         type: aar
-      - name: places-withoutLib
-        type: aar
-      - name: places-forUnitTests
-        type: jar
->>>>>>> 270b0ea2
     description: Low level places storage implementation.
   rustlog:
     path: components/rc_log/android
     artifactId: rustlog
-<<<<<<< HEAD
-    publishedArtifacts: [rustlog]
-=======
     publications:
       - name: rustlog
         type: aar
-      - name: rustlog-withoutLib
-        type: aar
-      - name: rustlog-forUnitTests
-        type: jar
->>>>>>> 270b0ea2
     description: Android hook into the log crate.
   httpconfig:
     path: components/viaduct/android
     artifactId: httpconfig
-<<<<<<< HEAD
-    publishedArtifacts: [httpconfig]
-=======
     publications:
       - name: httpconfig
         type: aar
-      - name: httpconfig-withoutLib
-        type: aar
-      - name: httpconfig-forUnitTests
-        type: jar
->>>>>>> 270b0ea2
     description: Component allowing the configuration of Rust HTTP stack.
   native-support:
     path: components/support/android
-<<<<<<< HEAD
     artifactId: native-support
-    publishedArtifacts: [native-support]
-    description: Shared types for app services kotlin.
-  sync15:
-=======
-    artifactId: support
     publications:
-      - name: support
+      - name: native-support
         type: aar
-      - name: support-withoutLib
-        type: aar
-    description: Shared types for app services kotlin.
-  push-library:
+    description: Shared native code utilities for rust component kotlin.
+  push:
     path: components/push/android
     artifactId: push
     publications:
       - name: push
         type: aar
-      - name: push-withoutLib
-        type: aar
-      - name: push-forUnitTests
-        type: jar
     description: Low level WebPush handler implementation.
-  sync15-library:
->>>>>>> 270b0ea2
+  sync15:
     path: components/sync15/android
     artifactId: sync15
     publications:
       - name: sync15
         type: aar
     description: Shared Sync types for Kotlin.
-  push:
-    path: components/push/android
-    artifactId: push
-    publishedArtifacts: [push]
-    description: Low level WebPush handler implementation.
-  full-megazord:
-    uploadSymbols: true
-    path: megazords/full/android
-    artifactId: full-megazord
-    publishedArtifacts: [full-megazord, full-megazord-forUnitTests]
-    description: Megazord containing all features
   lockbox-megazord:
     uploadSymbols: true
     path: megazords/lockbox/android
@@ -131,19 +67,16 @@
       - name: lockbox-megazord-forUnitTests
         type: jar
     description: Megazord of [fxaclient, logins, logging].
-<<<<<<< HEAD
-=======
-  reference-browser-megazord:
+  full-megazord:
     uploadSymbols: true
-    path: megazords/reference-browser/android
-    artifactId: reference-browser-megazord
+    path: megazords/full/android
+    artifactId: full-megazord
     publications:
-      - name: reference-browser-megazord
+      - name: full-megazord
         type: aar
-      - name: reference-browser-megazord-forUnitTests
+      - name: full-megazord-forUnitTests
         type: jar
-    description: Megazord of [fxaclient, logins, places, push, logging].
->>>>>>> 270b0ea2
+    description: Megazord containing all features
   fenix-megazord:
     uploadSymbols: true
     path: megazords/fenix/android
