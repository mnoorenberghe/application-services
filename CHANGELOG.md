# Unreleased Changes

**See [the release process docs](docs/howtos/cut-a-new-release.md) for the steps to take when cutting a new release.**

[Full Changelog](https://github.com/mozilla/application-services/compare/v0.23.0...master)

<<<<<<< HEAD
## Megazords

## Breaking Changes

- Megazord initialization has changed. Megazords' init() function now takes a
  `Lazy<mozilla.components.concept.fetch.Client>` (from
  [concept-fetch](https://github.com/mozilla-mobile/android-components/tree/master/components/concept/fetch/)),
  which will be used to proxy all HTTP requests through. It will not be accessed
  until a method is called on rust code which requires the network. This
  functionality is not present in non-megazords. ([#835](https://github.com/mozilla/application-services/pull/835))
=======
## General

- Native code builds are now stripped by default, reducing size by almost an
  order of magnitude. ([#913](https://github.com/mozilla/application-services/issues/913))
    - This is done rather than relying on consumers to strip them, which proved
      more difficult than anticipated.
>>>>>>> c5466eba

## Push

### What's new

- PushAPI now defines a number of default parameters for functions ([#868](https://github.com/mozilla/application-services/issues/868))

### Breaking changes

- `mozilla.appservices.push.BridgeTypes` is now
  `mozilla.appservices.push.BridgeType`
([#885](https://github.com/mozilla/application-services/issues/885))

# v0.23.0 (_2018-03-29_)

[Full Changelog](https://github.com/mozilla/application-services/compare/v0.22.1...v0.23.0)

## Places

### What's Fixed

- createBookmarkItem on android will now create the correct type of bookmark.
  ([#880](https://github.com/mozilla/application-services/issues/880))

## Push

### Breaking changes

- the `PushManager` argument `socket_protocol` is now `http_protocol`
  to correctly map its role. `socket_protocol` is reserved.

# v0.22.1 (_2019-03-27_)

[Full Changelog](https://github.com/mozilla/application-services/compare/v0.22.0...v0.22.1)

## Logins

### What's New

- iOS Logins storage now has `ensureLocked`, `ensureUnlocked`, and `wipeLocal`
  methods, equivalent to those provided in the android API.
  ([#854](https://github.com/mozilla/application-services/issues/854))

## Places

### What's Fixed

- PlacesAPIs should now be closed when all references to them are no longer used.
  ([#749](https://github.com/mozilla/application-services/issues/749))

# v0.22.0 (_2019-03-22_)

[Full Changelog](https://github.com/mozilla/application-services/compare/v0.21.0...v0.22.0)

## Logins

- Added a disableMemSecurity function to turn off some dubious behaviors of SQLcipher. ([#838](https://github.com/mozilla/application-services/pull/838))
- The iOS SQLCipher build configuration has been adjusted ([#837](https://github.com/mozilla/application-services/pull/837))

## Push

### Breaking changes

- `PushManager`'s `dispatch_for_chid` method has been renamed to `dispatchForChid`.
- `PushManager` constructor arguments are now camelCased.

## `org.mozilla.appservices` Gradle plugin

- Artifacts are now to be published to the `mozilla-appservices` bintray organization.  This necessitates version 0.4.3 of the Gradle plugin.  ([#843](https://github.com/mozilla/application-services/issues/843))

# v0.21.0 (_2019-03-20_)

[Full Changelog](https://github.com/mozilla/application-services/compare/v0.20.2...v0.21.0)

## General

- Breakpad symbols should be available for android now ([#741](https://github.com/mozilla/application-services/pull/741))

## Places

- Places now is available on iOS, however support is limited to Bookmarks. ([#743](https://github.com/mozilla/application-services/pull/743))
- Places now has bookmarks support enabled in the FFI. This addition is too large to include in the changelog, however both Swift and Kotlin APIs for this are fairly well documented. ([#743](https://github.com/mozilla/application-services/pull/743))


# v0.20.2 (_2019-03-15_)

[Full Changelog](https://github.com/mozilla/application-services/compare/v0.20.1...v0.20.2)

- An automation problem with the previous release, forcing a version bump. No functional changes.
- Local development: non-megazord builds are now `debug` be default, improving local build times
and working around subtle build issues.
- Override this via a flag in `local.properties`: `application-services.nonmegazord-profile=release`

# v0.20.1 (_2019-03-15_)

[Full Changelog](https://github.com/mozilla/application-services/compare/v0.20.0...v0.20.1)

- A error in the build.gradle file caused the v0.20.0 release to fail, this
  release should not be meaningfully different from it.

# v0.20.0 (_2019-03-14_)

[Full Changelog](https://github.com/mozilla/application-services/compare/v0.19.0...v0.20.0)

## General

- The previous release had an issue with the megazords, and so another
  release was needed. This is version 0.4.2 of the megazord plugin.
  ([#775](https://github.com/mozilla/application-services/pull/775))

### Breaking Changes

- All package names have been normalized. The gradle packages should all be
  `org.mozilla.appservices:component`, and the java namespaces should be
  `mozilla.appservices.component`. ([#776](https://github.com/mozilla/application-services/pull/776))

## Logins

### Breaking Changes

- The gradle package for logins has been changed from
  `'org.mozilla.sync15:logins'` to `org.mozilla.appservices:logins`.
  ([#776](https://github.com/mozilla/application-services/pull/776))

## Places

### Breaking Changes

- Several classes and interfaces have been renamed after feedback from consumers
  to avoid `Interface` in the name, and better reflect what they provide.
    - `PlacesApiInterface` => `PlacesManager`
    - `PlacesConnectionInterface` => `InterruptibleConnection`
    - `ReadablePlacesConnectionInterface` => `ReadableHistoryConnection`
    - `WritablePlacesConnectionInterface` => `WritableHistoryConnection`
    - `ReadablePlacesConnection` => `PlacesReaderConnection`
    - `WritablePlacesConnection` => `PlacesWriterConnection`

- The java namespace used in places has changed from `org.mozilla.places` to
  `mozilla.appservices.places`
  ([#776](https://github.com/mozilla/application-services/pull/776))

- The gradle package for places has been changed from
  `'org.mozilla.places:places'` to `org.mozilla.appservices:places`.
  ([#776](https://github.com/mozilla/application-services/pull/776))

## FxA

### Breaking Changes

- The gradle package for fxa-client has been changed from
  `'org.mozilla.fxaclient:fxaclient'` to `org.mozilla.appservices:fxaclient`.
  ([#776](https://github.com/mozilla/application-services/pull/776))

# 0.19.0 (_2019-03-13_)

[Full Changelog](https://github.com/mozilla/application-services/compare/v0.18.0...v0.19.0)

## General

### What's New

- Initial support for the new Push component landed, however it's not yet ready
  for widespread use ([#683](https://github.com/mozilla/application-services/pull/683))

## Places

### What's New

- A massive rewrite of the Kotlin API has been completed. This distinguishes
  reader and writer connections. A brief description of the new types follows.
  Note that all the types have corresponding interfaces that allow for them to
  be mocked during testing as needed. ([#718](https://github.com/mozilla/application-services/pull/718))
    - `PlacesApi`: This is similar to a connection pool, it exists to give out
      reader and writer connections via the functions `openReader` and
      `getWriter`. The naming distinction is due to there only being a single
      writer connection (which is actually opened when the `PlacesApi` is
      created). This class generally should be a singleton.
        - In addition to `openReader` and `getWriter`, this also includes the
        `sync()` method, as that requires a special type of connection.
    - `ReadablePlacesConnection`: This is a read-only connection to the places
      database, implements all the methods of the API that do not require write
      access.
        - Specifically, `getVisited`, `matchUrl`, `queryAutocomplete`, `interrupt`,
          `getVisitedUrlsInRange`, and `getVisitInfos` all exist on this object.
    - `WritablePlacesConnection`: This is a read-write connection, and as such,
      contains not only the all reader methods mentioned above, but also the
      methods requiring write access, such as:
        - `noteObservation`, `wipeLocal`, `runMaintenance`, `pruneDestructively`,
          `deleteEverything`, `deletePlace`, `deleteVisitsSince`, `deleteVisitsBetween`,
          and `deleteVisit`.
    - Note that the semantics of the various methods have not been changed, only
      their location.

### Breaking Changes

- Almost the entire API has been rewritten. See "What's New" for
  details. ([#718](https://github.com/mozilla/application-services/pull/718))

# 0.18.0 (_2019-02-27_)

[Full Changelog](https://github.com/mozilla/application-services/compare/v0.17.0...v0.18.0)

## FxA

### Breaking Changes

- Swift: `FxAError` has been renamed to `FirefoxAccountError` ([#713](https://github.com/mozilla/application-services/pull/713))

## Places

### What's Fixed

- Autocomplete should no longer return an error when encountering certain emoji ([#691](https://github.com/mozilla/application-services/pull/691))

## Logging

### What's New

- The `rc_log` component now has support for iOS. It is only available as part of the
  MozillaAppServices megazord. ([#618](https://github.com/mozilla/application-services/issues/618))

# 0.17.0 (_2019-02-19_)

[Full Changelog](https://github.com/mozilla/application-services/compare/v0.16.1...v0.17.0)

## FxA

### What's New

- We are now using [Protocol Buffers](https://developers.google.com/protocol-buffers/) to pass the Profile data across the FFI boundaries, both on Android and iOS. On Android there should be no breaking changes.
- Kotlin: `Profile` is now a [Data Class](https://kotlinlang.org/docs/reference/data-classes.html).

### Breaking changes

- iOS: You now have to include the `SwiftProtobuf` framework in your projects for FxAClient to work (otherwise you'll get a runtime error when fetching the user profile). It is built into `Carthage/Build/iOS` just like `FxAClient.framework`.
- iOS: In order to build FxAClient from source, you need [swift-protobuf](https://github.com/apple/swift-protobuf) installed. Simply run `brew install swift-protobuf` if you have Homebrew.
- iOS: You need to run `carthage bootstrap` at the root of the repository at least once before building the FxAClient project: this will build the `SwiftProtobuf.framework` file needed by the project.
- iOS: the `Profile` class now inherits from `RustProtobuf`. Nothing should change in practice for you.

## Places

### What's New

- New methods on PlacesConnection (Breaking changes for classes implementing PlacesAPI):
    - `fun deleteVisit(url: String, timestamp: Long)`: If a visit exists at the specified timestamp for the specified URL, delete it. This change will be synced if it is the last remaining visit (standard caveat for partial visit deletion). ([#621](https://github.com/mozilla/application-services/issues/621))
    - `fun deleteVisitsBetween(start: Long, end: Long)`: Similar to `deleteVisitsSince(start)`, but takes an end date. ([#621](https://github.com/mozilla/application-services/issues/621))
    - `fun getVisitInfos(start: Long, end: Long = Long.MAX_VALUE): List<VisitInfo>`: Returns a more detailed set of information about the visits that occured. ([#619](https://github.com/mozilla/application-services/issues/619))
        - `VisitInfo` is a new data class that contains a visit's url, title, timestamp, and type.
    - `fun wipeLocal()`: Deletes all history entries without recording any sync information. ([#611](https://github.com/mozilla/application-services/issues/611)).

        This means that these visits are likely to start slowly trickling back
        in over time, and many of them will come back entirely if a full sync
        is performed (which may not happen for some time, admittedly). The
        intention here is that this is a method that's used if data should be
        discarded when disconnecting sync, assuming that it would be desirable
        for the data to show up again if sync is reconnected.

        For more permanent local deletions, see `deleteEverything`, also added
        in this version.

    - `fun runMaintenance()`: Perform automatic maintenance. ([#611](https://github.com/mozilla/application-services/issues/611))

        This should be called at least once per day, however that is a
        recommendation and not a requirement, and nothing dire happens if it is
        not called.

        The maintenance it may perform potentially includes, but is not limited to:

        - Running `VACUUM`.
        - Requesting that SQLite optimize our indices.
        - Expiring old visits.
        - Deleting or fixing corrupt or invalid rows.
        - Etc.

        However not all of these are currently implemented.

    - `fun pruneDestructively()`: Aggressively prune history visits. ([#611](https://github.com/mozilla/application-services/issues/611))

        These deletions are not intended to be synced, however due to the way
        history sync works, this can still cause data loss.

        As a result, this should only be called if a low disk space notification
        is received from the OS, and things like the network cache have already
        been cleared.

    - `fun deleteEverything()`: Delete all history visits. ([#647](https://github.com/mozilla/application-services/issues/647))

        For sync users, this will not cause the visits to disappear from the
        users remote devices, however it will prevent them from ever showing
        up again, even across full syncs, or sync sign-in and sign-out.

        See also `wipeLocal`, also added in this version, which is less
        permanent with respect to sync data (a full sync is likely to bring
        most of it back).


### Breaking Changes

- The new `PlacesConnection` methods listed in the "What's New" all need to be implemented (or stubbed) by any class that implements `PlacesAPI`. (multiple bugs, see "What's New" for specifics).

### What's fixed

- Locally deleted visits deleted using `deleteVisitsSince` should not be resurrected on future syncs. ([#621](https://github.com/mozilla/application-services/issues/621))
- Places now properly updates frecency for origins, and generally supports
  origins in a way more in line with how they're implemented on desktop. ([#429](https://github.com/mozilla/application-services/pull/429))

# 0.16.1 (_2019-02-08_)

[Full Changelog](https://github.com/mozilla/application-services/compare/v0.16.0...v0.16.1)

## Logins

### What's Fixed

- iOS `LoginRecord`s will no longer use empty strings for `httpRealm` and `formSubmitUrl` in cases where they claim to use nil. ([#623](https://github.com/mozilla/application-services/issues/623))
    - More broadly, all optional strings in LoginRecords were were being represented as empty strings (instead of nil) unintentionally. This is fixed.
- iOS: Errors that were being accidentally swallowed should now be properly reported. ([#640](https://github.com/mozilla/application-services/issues/640))
- Schema initialization/upgrade now happen in a transaction. This should avoid corruption if some unexpected error occurs during the first unlock() call. ([#642](https://github.com/mozilla/application-services/issues/642))

### Breaking changes

- iOS: Code that expects empty strings (and not nil) for optional strings should be updated to check for nil instead. ([#623](https://github.com/mozilla/application-services/issues/623))
    - Note that this went out in a non-major release, as it doesn't cause compilation failure, and manually reading all our dependents determined that nobody was relying on this behavior.

## FxA

### What's Fixed

- iOS: Some errors that were being accidentally swallowed should now be properly reported. ([#640](https://github.com/mozilla/application-services/issues/640))

# 0.16.0 (_2019-02-06_)

[Full Changelog](https://github.com/mozilla/application-services/compare/v0.15.0...v0.16.0)

## General

### What's New

- iOS builds now target v11.0. ([#614](https://github.com/mozilla/application-services/pull/614))
- Preparatory infrastructure for megazording iOS builds has landed.([#625](https://github.com/mozilla/application-services/pull/625))

## Places

### Breaking Changes

- Several new methods on PlacesConnection (Breaking changes for classes implementing PlacesAPI):
    -  `fun interrupt()`. Cancels any calls to `queryAutocomplete` or `matchUrl` that are running on other threads. Those threads will throw an `OperationInterrupted` exception. ([#597](https://github.com/mozilla/application-services/pull/597))
        - Note: Using `interrupt()` during the execution of other methods may work, but will have mixed results (it will work if we're currently executing a SQL query, and not if we're running rust code). This limitation may be lifted in the future.
    - `fun deletePlace(url: String)`: Deletes all visits associated with the provided URL ([#591](https://github.com/mozilla/application-services/pull/591))
        - Note that these deletions are synced!
    - `fun deleteVisitsSince(since: Long)`: Deletes all visits between the given unix timestamp (in milliseconds) and the present ([#591](https://github.com/mozilla/application-services/pull/591)).
        - Note that these deletions are synced!

### What's New

- Initial support for storing bookmarks has been added, but is not yet exposed over the FFI. ([#525](https://github.com/mozilla/application-services/pull/525))

## FxA

### What's Fixed

- iOS Framework: Members of Avatar struct are now public. ([#615](https://github.com/mozilla/application-services/pull/615))


# 0.15.0 (_2019-02-01_)

[Full Changelog](https://github.com/mozilla/application-services/compare/v0.14.0...v0.15.0)

## General

### What's New

- A new megazord was added, named `fenix-megazord`. It contains the components for FxA and Places (and logging). ([#585](https://github.com/mozilla/application-services/issues/585))
    - Note: To use this, you must be on version 0.3.1 of the gradle plugin.

## Logins

### What's Fixed

- Fix an issue where unexpected errors would become panics. ([#593](https://github.com/mozilla/application-services/pull/593))
- Fix an issue where syncing with invalid credentials would be reported as the wrong kind of error (and cause a panic because of the previous issue). ([#593](https://github.com/mozilla/application-services/pull/593))

## Places

### What's New

- New method on PlacesConnection (breaking change for classes implementing PlacesAPI): `fun matchUrl(query: String): String?`. This is similar to `queryAutocomplete`, but only searches for URL and Origin matches, and only returns (a portion of) the matching url (if found), or null (if not). ([#595](https://github.com/mozilla/application-services/pull/595))

### What's Fixed

- Autocomplete will no longer return an error when asked to match a unicode string. ([#298](https://github.com/mozilla/application-services/issues/298))

- Autocomplete is now much faster for non-matching queries and queries that look like URLs. ([#589](https://github.com/mozilla/application-services/issues/589))

## FxA

### What's New

- It is now possible to know whether a profile avatar has been set by the user. ([#579](https://github.com/mozilla/application-services/pull/579))

### Breaking Changes

- The `avatar` accessor from the `Profile` class in the Swift framework now returns an optional `Avatar` struct instead of a `String`. ([#579](https://github.com/mozilla/application-services/pull/579))

# 0.14.0 (_2019-01-23_)

[Full Changelog](https://github.com/mozilla/application-services/compare/v0.13.3...v0.14.0)

## General

### What's New

- A new component was added for customizing how our Rust logging is handled. It allows Android code to get a callback whenever a log is emitted from Rust (Most users will not need to use this directly, but instead will consume it via the forthcoming helper that hooks it directly into android-components Log system in [android-components PR #1765](https://github.com/mozilla-mobile/android-components/pull/1765)). ([#472](https://github.com/mozilla/application-services/pull/472))

- The gradle megazord plugin updated to version 0.3.0, in support of the logging library. Please update when you update your version of android-components. ([#472](https://github.com/mozilla/application-services/pull/472))

- In most cases, opaque integer handles are now used to pass data over the FFI ([#567](https://github.com/mozilla/application-services/issues/567)). This should be more robust, and allow detection of many types of errors that would previously cause silent memory corruption.

  This should be mostly transparent, but is a semi-breaking semantic change in the case that something throws an exception indicating that the Rust code paniced (which should only occur due to bugs anyway). If this occurs, all subsequent operations on that object (except `close`/`lock`) will cause errors. It is "poisoned", in Rust terminology. (In the future, this may be handled automatically)

  This may seem inconvenient, but it should be an improvement over the previous version, where we instead would simply carry on despite potentially having corrupted internal state.

- Build settings were changed to reduce binary size of Android `.so` by around 200kB (per library). ([#567](https://github.com/mozilla/application-services/issues/567))

- Rust was updated to 1.32.0, which means we no longer use jemalloc as our allocator. This should reduce binary size some, but at the cost of some performance. (No bug as this happens automatically as part of CI, see the rust-lang [release notes](https://blog.rust-lang.org/2019/01/17/Rust-1.32.0.html#jemalloc-is-removed-by-default) for more details).

### Breaking Changes

- Megazord builds will no longer log anything by default. Logging must be enabled as described "What's New". ([#472](https://github.com/mozilla/application-services/pull/472))

## Places

### What's Fixed

- PlacesConnection.getVisited will now return that invalid URLs have not been visited, instead of throwing. ([#552](https://github.com/mozilla/application-services/issues/552))
- PlacesConnection.noteObservation will correctly identify url parse failures as such. ([#571](https://github.com/mozilla/application-services/issues/571))
- PlacesConnections not utilizing encryption will not make calls to mlock/munlock on every allocation/free. This improves performance up to 6x on some machines. ([#563](https://github.com/mozilla/application-services/pull/563))
- PlacesConnections now use WAL mode. ([#555](https://github.com/mozilla/application-services/pull/563))

## FxA

### Breaking Changes

Some APIs which are semantically internal (but exposed for various reasons) have changed.

- Android: Some `protected` methods on `org.mozilla.fxaclient.internal.RustObject` have been changed (`destroy` now takes a `Long`, as it is an opaque integer handle). This object should not be considered part of the public API of FxA, but it is still available. Users using it are recommended not to do so. ([#567](https://github.com/mozilla/application-services/issues/567))
- iOS: The type `RustOpaquePointer` was replaced by `RustHandle`, which is a `RustPointer<UInt64>`. While these are technically part of the public API, they may be removed in the future and users are discouraged from using them. ([#567](https://github.com/mozilla/application-services/issues/567))

# 0.13.3 (_2019-01-11_)

[Full Changelog](https://github.com/mozilla/application-services/compare/v0.13.2...v0.13.3)

## Places

### What's Fixed

- Places will no longer log PII. ([#540](https://github.com/mozilla/application-services/pull/540))

# 0.13.2 (_2019-01-11_)

[Full Changelog](https://github.com/mozilla/application-services/compare/v0.13.1...v0.13.2)

## Firefox Accounts

### What's New

- The fxa-client android library will now write logs to logcat. ([#533](https://github.com/mozilla/application-services/pull/533))
- The fxa-client Android and iOS librairies will throw a differentiated exception for general network errors. ([#535](https://github.com/mozilla/application-services/pull/535))

# 0.13.1 (_2019-01-10_)

[Full Changelog](https://github.com/mozilla/application-services/compare/v0.13.0...v0.13.1)

Note: This is a patch release that works around a bug introduced by a dependency. No functionality has been changed.

## General

### What's New

N/A

### What's Fixed

- Network requests on Android. Due to a [bug in `reqwest`](https://github.com/seanmonstar/reqwest/issues/427), it's version has been pinned until we can resolve this issue. ([#530](https://github.com/mozilla/application-services/pull/530))

# 0.13.0 (_2019-01-09_)

[Full Changelog](https://github.com/mozilla/application-services/compare/v0.12.1...v0.13.0)

## General

### What's New

- Upgraded openssl to 1.1.1a ([#474](https://github.com/mozilla/application-services/pull/474))

### What's Fixed

- Fixed issue where backtraces were still enabled, causing crashes on some android devices ([#509](https://github.com/mozilla/application-services/pull/509))
- Fixed some panics that may occur in corrupt databases or unexpected data. ([#488](https://github.com/mozilla/application-services/pull/488))

## Places

### What's New

N/A

### What's fixed

- Autocomplete no longer returns more results than requested ([#489](https://github.com/mozilla/application-services/pull/489))

## Logins

### Deprecated or Breaking Changes

- Deprecated the `reset` method, which does not perform any useful action (it clears sync metadata, such as last sync timestamps and the mirror table). Instead, use the new `wipeLocal` method, or delete the database file. ([#497](https://github.com/mozilla/application-services/pull/497))

### What's New

- Added the `wipeLocal` method for deleting all local state while leaving remote state untouched. ([#497](https://github.com/mozilla/application-services/pull/497))
- Added `ensureLocked` / `ensureUnlocked` methods which are identical to `lock`/`unlock`, except that they do not throw if the state change would be a no-op (e.g. they do not require that you check `isLocked` first). ([#495](https://github.com/mozilla/application-services/pull/495))
- Added an overload to `unlock` and `ensureUnlocked` that takes the key as a ByteArray. Note that this is identical to hex-encoding (with lower-case hex characters) the byte array prior to providing it to the string overload. ([#499](https://github.com/mozilla/application-services/issues/499))

### What's Fixed

- Clarified which exceptions are thrown in documentation in cases where it was unclear. ([#495](https://github.com/mozilla/application-services/pull/495))
- Added `@Throws` annotations to all methods which can throw. ([#495](https://github.com/mozilla/application-services/pull/495))<|MERGE_RESOLUTION|>--- conflicted
+++ resolved
@@ -4,7 +4,6 @@
 
 [Full Changelog](https://github.com/mozilla/application-services/compare/v0.23.0...master)
 
-<<<<<<< HEAD
 ## Megazords
 
 ## Breaking Changes
@@ -15,14 +14,32 @@
   which will be used to proxy all HTTP requests through. It will not be accessed
   until a method is called on rust code which requires the network. This
   functionality is not present in non-megazords. ([#835](https://github.com/mozilla/application-services/pull/835))
-=======
+
+    An example of how to initialize this follows:
+
+    ```kotlin
+    val megazordClass = Class.forName("mozilla.appservices.MyCoolMegazord")
+    val megazordInitMethod = megazordClass.getDeclaredMethod("init")
+    val lazyClient: Lazy<Client> = lazy { components.core.client }
+    megazordInitMethod.invoke(megazordClass, lazyClient)
+    ```
+
+    Or (if you don't have GeckoView available, e.g. in the case of lockbox):
+
+    ```kotlin
+    val megazordClass = Class.forName("mozilla.appservices.MyCoolMegazord")
+    val megazordInitMethod = megazordClass.getDeclaredMethod("init")
+    // HttpURLConnectionClient is from mozilla.components.lib.fetch.httpurlconnection
+    val lazyClient: Lazy<Client> = lazy { HttpURLConnectionClient() }
+    megazordInitMethod.invoke(megazordClass, lazyClient)
+    ```
+
 ## General
 
 - Native code builds are now stripped by default, reducing size by almost an
   order of magnitude. ([#913](https://github.com/mozilla/application-services/issues/913))
     - This is done rather than relying on consumers to strip them, which proved
       more difficult than anticipated.
->>>>>>> c5466eba
 
 ## Push
 
